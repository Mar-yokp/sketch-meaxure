--- conflicted
+++ resolved
@@ -19,16 +19,6 @@
     return slices;
 }
 export function getSlice(layer: Layer, layerData: LayerData, symbolLayer: Layer) {
-<<<<<<< HEAD
-    let objectID = layerData.objectID;
-    let layerMaster = (layer as SymbolInstance).master;
-    if (layerData.type == SMType.symbol) {
-        // symbol instance of none, #4
-        if (!layerMaster) return;
-        objectID = layerMaster.id;
-    } else if (symbolLayer) {
-        objectID = symbolLayer.id;
-=======
     let sliceLayer: Layer;
     if (layer.exportFormats.length > 0) {
         sliceLayer = symbolLayer || layer;
@@ -38,28 +28,12 @@
         if (!layerMaster) return;
         if (!layerMaster.exportFormats.length) return;
         sliceLayer = layerMaster;
->>>>>>> e26a618d
     }
     if (!sliceLayer) return;
     let layerID = sliceLayer.id;
     // export it, if haven't yet
-<<<<<<< HEAD
-    if (
-        (
-            layerData.type == SMType.slice ||
-            (layerData.type == SMType.symbol && layerMaster.exportFormats.length)
-        ) && !sliceCache[objectID]
-    ) {
-        // use symbolLayer layer first, since the 'layer' (temporarily created from symbolLayer) could be hidden, #10
-        let sliceLayer: Layer = symbolLayer || layer;
-        if (layerData.type == SMType.symbol) sliceLayer = layerMaster;
-
-        NSFileManager
-            .defaultManager()
-=======
     if (!sliceCache[layerID]) {
         NSFileManager.defaultManager()
->>>>>>> e26a618d
             .createDirectoryAtPath_withIntermediateDirectories_attributes_error(assetsPath, true, nil, nil);
         sliceCache[layerID] = layerData.exportable = getExportable(sliceLayer);
         slices.push({
