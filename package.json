--- conflicted
+++ resolved
@@ -24,11 +24,8 @@
     "watch": "export DEBUG=1; skpm-build --watch",
     "start": "export DEBUG=1; skpm-build --watch --run",
     "postinstall": "npm run build && skpm-link",
-<<<<<<< HEAD
-    "tmpl": "export DEBUG=1; node scripts/buildTmpl.js"
-=======
+    "tmpl": "export DEBUG=1; node scripts/buildTmpl.js",
     "play": "node scripts/playground.js"
->>>>>>> 7668282b
   },
   "devDependencies": {
     "@skpm/builder": "^0.7.0",
